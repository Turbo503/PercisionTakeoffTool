from __future__ import annotations

from collections import defaultdict
from pathlib import Path
from typing import Any

from PyQt5 import QtCore, QtGui, QtWidgets
import fitz

from .viewer import PDFGraphicsView, HighlightItem, LineItem
from .panels import TakeoffPanel, color_options


class MainWindow(QtWidgets.QMainWindow):
    """Main application window."""

    def __init__(self):
        super().__init__()
        self.setWindowTitle("PDF Takeoff Tool")
        self.resize(1200, 800)

        self.settings = QtCore.QSettings("YourCompany", "PDFTakeoffTool")
        self.last_dir = self.settings.value("lastDir", QtCore.QDir.homePath())

        splitter = QtWidgets.QSplitter(QtCore.Qt.Horizontal)
        self.setCentralWidget(splitter)

        self.thumbnail_list = QtWidgets.QListWidget()
        self.thumbnail_list.setViewMode(QtWidgets.QListView.IconMode)
        self.thumbnail_list.setIconSize(QtCore.QSize(200, 200))
        self.thumbnail_list.setResizeMode(QtWidgets.QListView.Adjust)
        self.thumbnail_list.setSpacing(5)
        splitter.addWidget(self.thumbnail_list)

        self.pdf_view = PDFGraphicsView()
        splitter.addWidget(self.pdf_view)

        right = QtWidgets.QWidget()
        rlay = QtWidgets.QVBoxLayout(right)
        rlay.setContentsMargins(2, 2, 2, 2)
        rlay.setSpacing(4)
        sf = QtWidgets.QFrame()
        sl = QtWidgets.QHBoxLayout(sf)
        self.sum_hours = QtWidgets.QLabel("Total Hours: 0.00")
        self.sum_devices = QtWidgets.QLabel("Total Devices: 0")
        self.sum_points = QtWidgets.QLabel("Total Points: 0")
        sl.addWidget(self.sum_hours)
        sl.addWidget(self.sum_devices)
        sl.addWidget(self.sum_points)
        rlay.addWidget(sf)

        self.category_tabs = QtWidgets.QTabWidget()
        rlay.addWidget(self.category_tabs, 1)
        splitter.addWidget(right)

        splitter.setStretchFactor(0, 1)
        splitter.setStretchFactor(1, 7)
        splitter.setStretchFactor(2, 2)
        splitter.setSizes([120, 900, 180])

        self.panels: dict[str, TakeoffPanel] = {}
        for name in [
            "General",
            "Lighting",
            "Mechanical",
            "Fire Alarm",
            "Low Voltage",
            "Demo",
        ]:
            p = TakeoffPanel(include_wire=False)
            p.setPdfView(self.pdf_view)
            self.category_tabs.addTab(p, name)
            self.panels[name] = p
            p.new_takeoff_signal.connect(self.start_draw_for_takeoff)
            p.saveRequested.connect(self.save_excel)
            p.totalsUpdated.connect(self.update_summary)

        self.pdf_view.stampDropped.connect(self.handleStampDropped)
        self.pdf_view.highlightDeleted.connect(self.handleHighlightDeleted)
        self.thumbnail_list.itemClicked.connect(self.thumbnailClicked)
        self.setAcceptDrops(True)

        file_menu = self.menuBar().addMenu("File")
        open_act = QtWidgets.QAction("Open PDF", self)
        save_act = QtWidgets.QAction("Save PDF", self)
        save_as_act = QtWidgets.QAction("Save PDF As", self)
        file_menu.addAction(open_act)
        file_menu.addAction(save_act)
        file_menu.addAction(save_as_act)
        open_act.triggered.connect(self.open_pdf_dialog)
        save_act.triggered.connect(self.save_pdf)
        save_as_act.triggered.connect(self.save_pdf_as)

        self.pdf_file: str | None = None
        self.current_takeoff: dict | None = None

    def start_draw_for_takeoff(self, takeoff_item: dict):
        self.current_takeoff = takeoff_item
        self.pdf_view.current_takeoff = takeoff_item
        color_name = takeoff_item["color"].currentText()
        col = QtGui.QColor(color_options[color_name])
        col.setAlpha(80)
        self.pdf_view.current_highlight_color = col
        self.pdf_view.setDrawingShape("rect")
        self.pdf_view.setDrawingMode(True)

    def update_summary(self):
        total_hours, total_devices, total_points = 0.0, 0, 0
        for name, panel in self.panels.items():
            for it in panel.takeoff_items:
                cnt = len([h for h in it["highlights"] if h.scene()])
                try:
                    lab = float(it["labor_field"].text())
                except Exception:
                    lab = 0.0
                total_hours += cnt * lab
                if name != "Demo":
                    total_devices += cnt
                total_points += cnt
        self.sum_hours.setText(f"Total Hours: {total_hours:.2f}")
        self.sum_devices.setText(f"Total Devices: {total_devices}")
        self.sum_points.setText(f"Total Points: {total_points}")

    # Thumbnail handling -------------------------------------------------
    def populateThumbnails(self):
        self.thumbnail_list.clear()
        if self.pdf_view.doc is None:
            return
        for i in range(self.pdf_view.doc.page_count):
            page = self.pdf_view.doc.load_page(i)
            pix = page.get_pixmap(matrix=fitz.Matrix(0.2, 0.2))
            img = QtGui.QImage(
                pix.samples, pix.width, pix.height, pix.stride, QtGui.QImage.Format_RGB888
            )
            pixmap = QtGui.QPixmap.fromImage(img)
            icon = QtGui.QIcon(pixmap)
            item = QtWidgets.QListWidgetItem(icon, "")
            item.setData(QtCore.Qt.UserRole, i)
            self.thumbnail_list.addItem(item)

    def thumbnailClicked(self, item: QtWidgets.QListWidgetItem):
        pg = item.data(QtCore.Qt.UserRole)
        self.pdf_view.display_page(pg)
        self.updateHighlightsForPage(pg)

    # Drag and drop -----------------------------------------------------
    def dragEnterEvent(self, event: QtGui.QDragEnterEvent):
        if event.mimeData().hasUrls():
            event.acceptProposedAction()

    def dropEvent(self, event: QtGui.QDropEvent):
        urls = event.mimeData().urls()
        if not urls:
            return
        file_path = urls[0].toLocalFile()
        if not file_path.lower().endswith(".pdf"):
            return
        self.last_dir = QtCore.QFileInfo(file_path).absolutePath()
        self.settings.setValue("lastDir", self.last_dir)
        self.pdf_file = file_path
        self.pdf_view.load_pdf(file_path)
        self.populateThumbnails()

    def open_pdf_dialog(self):
        p, _ = QtWidgets.QFileDialog.getOpenFileName(
            self, "Open PDF", self.last_dir, "PDF Files (*.pdf)"
        )
        if not p:
            return
        self.last_dir = QtCore.QFileInfo(p).absolutePath()
        self.settings.setValue("lastDir", self.last_dir)
        self.pdf_file = p
        self.pdf_view.load_pdf(p)
        self.populateThumbnails()

    # Stamps ------------------------------------------------------------
    def handleStampDropped(self, stamped):
        if self.current_takeoff is None:
            return
        self.current_takeoff["highlights"].append(stamped)
        for panel in self.panels.values():
            if self.current_takeoff in panel.takeoff_items:
                panel.update_count(self.current_takeoff)
                break

    def handleHighlightDeleted(self, item):
        for panel in self.panels.values():
            for takeoff in panel.takeoff_items:
                if item in takeoff["highlights"]:
                    takeoff["highlights"].remove(item)
                    panel.update_count(takeoff)
                    return

    def updateHighlightsForPage(self, page_num: int):
        for panel in self.panels.values():
            for takeoff in panel.takeoff_items:
                for h in takeoff["highlights"]:
                    try:
                        visible = hasattr(h, "page") and int(h.page) == page_num
                    except Exception:
                        visible = False
                    try:
                        h.setVisible(visible)
                    except RuntimeError:
                        continue

    # Excel export ------------------------------------------------------
    def save_excel(self):
        from openpyxl import Workbook

        try:
            sections = []
            total_labor = 0.0
            for tab_index in range(self.category_tabs.count()):
                panel = self.category_tabs.widget(tab_index)
                entries = []
                for takeoff in panel.takeoff_items:
                    name_widget = takeoff.get("name_field")
                    name = name_widget.text().strip() if name_widget else ""
                    if not name:
                        continue
                    count = len([h for h in takeoff["highlights"] if h.scene()])
                    entries.append((name, count))
                    try:
                        labor = float(takeoff.get("labor_field").text())
                    except Exception:
                        labor = 0.0
                    total_labor += labor * count
                sections.append(entries)

            wb = Workbook()
            ws = wb.active
            ws.title = "Estimate"

            row = 4
            for idx, section in enumerate(sections, start=1):
                for name, count in section:
                    ws.cell(row=row, column=1, value=name)
                    ws.cell(row=row, column=2, value=count)
                    row += 1
                if idx < len(sections):
                    row += 1
            ws.cell(row=row, column=1, value="Labor")
            ws.cell(row=row, column=2, value=round(total_labor, 2))

            pdf_path = self.pdf_file
            if not pdf_path:
                QtWidgets.QMessageBox.warning(self, "Save failed", "No PDF loaded")
                return
            out_path = Path(pdf_path).with_suffix(".xlsx")
            wb.save(out_path)
            QtWidgets.QMessageBox.information(self, "Saved", f"Spreadsheet written to:\n{out_path}")
        except Exception as exc:  # pragma: no cover - GUI feedback
            QtWidgets.QMessageBox.critical(self, "Save error", str(exc))

    # PDF export --------------------------------------------------------
    def save_pdf(self):
        if not self.pdf_file:
            return
        self._export_pdf(Path(self.pdf_file))

    def save_pdf_as(self):
        if not self.pdf_view.doc:
            return
        p, _ = QtWidgets.QFileDialog.getSaveFileName(self, "Save PDF", self.last_dir, "PDF Files (*.pdf)")
        if not p:
            return
        self._export_pdf(Path(p))

    def _export_pdf(self, dest: Path):
        if not self.pdf_view.doc:
            return
<<<<<<< HEAD
        # build a fresh document from the originally loaded bytes
        data = getattr(self.pdf_view, "pdf_bytes", None)
        if data:
            base_doc = fitz.open(stream=data, filetype="pdf")
            doc = fitz.open()
            doc.insert_pdf(base_doc)
            base_doc.close()
=======
        # clone the originally loaded PDF using the stored bytes
        data = getattr(self.pdf_view, "pdf_bytes", None)
        if data:
            doc = fitz.open(stream=data, filetype="pdf")
>>>>>>> dcf580d6
        else:
            # fallback to using the in-memory document directly
            doc = fitz.open()
            doc.insert_pdf(self.pdf_view.doc)
<<<<<<< HEAD
=======

>>>>>>> dcf580d6
        for page_index in range(doc.page_count):
            page = doc.load_page(page_index)
            for panel in self.panels.values():
                for takeoff in panel.takeoff_items:
                    for h in takeoff["highlights"]:
                        if getattr(h, "page", -1) != page_index:
                            continue
                        if isinstance(h, HighlightItem):
                            rect = fitz.Rect(h.rect())
                            page.draw_rect(rect, color=h._color.getRgb()[:3], fill=h._color.getRgb()[:3], overlay=True)
                        elif isinstance(h, LineItem):
                            line = h.line()
                            p1 = fitz.Point(line.x1(), line.y1())
                            p2 = fitz.Point(line.x2(), line.y2())
                            page.draw_line(
                                p1,
                                p2,
                                color=h.pen().color().getRgb()[:3],
                                width=h.pen().widthF(),
                                overlay=True,
                            )
<<<<<<< HEAD
        doc.save(str(dest), garbage=4, deflate=True)
        doc.close()
=======
        doc.save(str(dest))
>>>>>>> dcf580d6
        QtWidgets.QMessageBox.information(self, "Saved", f"PDF written to:\n{dest}")<|MERGE_RESOLUTION|>--- conflicted
+++ resolved
@@ -1,5 +1,4 @@
 from __future__ import annotations
-
 from collections import defaultdict
 from pathlib import Path
 from typing import Any
@@ -270,7 +269,6 @@
     def _export_pdf(self, dest: Path):
         if not self.pdf_view.doc:
             return
-<<<<<<< HEAD
         # build a fresh document from the originally loaded bytes
         data = getattr(self.pdf_view, "pdf_bytes", None)
         if data:
@@ -278,20 +276,11 @@
             doc = fitz.open()
             doc.insert_pdf(base_doc)
             base_doc.close()
-=======
-        # clone the originally loaded PDF using the stored bytes
-        data = getattr(self.pdf_view, "pdf_bytes", None)
-        if data:
-            doc = fitz.open(stream=data, filetype="pdf")
->>>>>>> dcf580d6
+
         else:
             # fallback to using the in-memory document directly
             doc = fitz.open()
             doc.insert_pdf(self.pdf_view.doc)
-<<<<<<< HEAD
-=======
-
->>>>>>> dcf580d6
         for page_index in range(doc.page_count):
             page = doc.load_page(page_index)
             for panel in self.panels.values():
@@ -313,10 +302,6 @@
                                 width=h.pen().widthF(),
                                 overlay=True,
                             )
-<<<<<<< HEAD
         doc.save(str(dest), garbage=4, deflate=True)
         doc.close()
-=======
-        doc.save(str(dest))
->>>>>>> dcf580d6
         QtWidgets.QMessageBox.information(self, "Saved", f"PDF written to:\n{dest}")