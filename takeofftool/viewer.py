# -*- coding: utf-8 -*-
"""PDF viewing widgets and graphics items."""

from __future__ import annotations

from PyQt5 import QtCore, QtGui, QtWidgets
import fitz  # PyMuPDF


class HighlightItem(QtWidgets.QGraphicsObject):
    """Movable/deletable rectangle used for highlights."""

    deleted = QtCore.pyqtSignal(object)

    def __init__(self, rect: QtCore.QRectF, color: QtGui.QColor, parent=None):
        super().__init__(parent)
        self._rect = rect
        self._color = color
        self.setFlags(QtWidgets.QGraphicsItem.ItemIsSelectable)

    # QGraphicsObject interface --------------------------------------------
    def boundingRect(self) -> QtCore.QRectF:
        return self._rect

    def paint(self, painter: QtGui.QPainter, _option, _widget=None):
        painter.setBrush(QtGui.QBrush(self._color))
        painter.setPen(QtCore.Qt.NoPen)
        painter.drawRect(self._rect)

    # helpers ---------------------------------------------------------------
    def setRect(self, rect: QtCore.QRectF):
        self.prepareGeometryChange()
        self._rect = rect
        self.update()

    def rect(self) -> QtCore.QRectF:
        """Return the item's rectangle."""
        return self._rect

    # context menu ----------------------------------------------------------
    def contextMenuEvent(self, event: QtWidgets.QGraphicsSceneContextMenuEvent):
        menu = QtWidgets.QMenu()
        move_action = menu.addAction("Move")
        delete_action = menu.addAction("Delete")
        action = menu.exec_(event.screenPos())
        view: PDFGraphicsView = self.scene().views()[0]  # type: ignore
        if action == move_action:
            view.startMovingItem(self)
        elif action == delete_action:
            view.highlightDeleted.emit(self)
            self.scene().removeItem(self)
        event.accept()


class LineItem(QtWidgets.QGraphicsLineItem):
    """Simple line item used for doodles."""

    def __init__(self, line: QtCore.QLineF, color: QtGui.QColor, parent=None):
        super().__init__(line, parent)
        pen = QtGui.QPen(color, 2)
        self.setPen(pen)
        self.setFlags(
            QtWidgets.QGraphicsItem.ItemIsSelectable
            | QtWidgets.QGraphicsItem.ItemIsMovable
        )
        self.page = -1


class PDFGraphicsView(QtWidgets.QGraphicsView):
    """Graphics view that displays PDF pages and supports drawing."""

    stampDropped = QtCore.pyqtSignal(object)
    highlightDeleted = QtCore.pyqtSignal(object)

    def __init__(self, parent=None):
        super().__init__(parent)
        self.setDragMode(QtWidgets.QGraphicsView.ScrollHandDrag)
        self.setMouseTracking(True)
        self.setAcceptDrops(True)
        self._scene = QtWidgets.QGraphicsScene(self)
        self.setScene(self._scene)

        # drawing helpers
        self.draw_mode = False
        self.draw_shape = "rect"  # "rect" or "line"
        self.drawing = False
        self.template_defined = False
        self.template_item: QtWidgets.QGraphicsRectItem | None = None
        self.start_point: QtCore.QPointF | None = None
        self.current_highlight_color = QtGui.QColor(255, 0, 0, 100)

        # move helpers
        self.moving_item: HighlightItem | None = None
        self.current_takeoff: dict | None = None

        # pdf
        self.doc: fitz.Document | None = None
        self.pdf_bytes: bytes | None = None
        self.current_page: int = -1

    # ── drawing‑mode toggle ────────────────────────────────────────────
    def setDrawingMode(self, enabled: bool):
        self.draw_mode = enabled
        if enabled:
            self.setCursor(QtCore.Qt.CrossCursor)
            self.setDragMode(QtWidgets.QGraphicsView.NoDrag)
        else:
            self.setCursor(QtCore.Qt.ArrowCursor)
            self.setDragMode(QtWidgets.QGraphicsView.ScrollHandDrag)
            if self.template_item:
                self._scene.removeItem(self.template_item)
                self.template_item = None
            self.drawing = False
            self.template_defined = False

    def setDrawingShape(self, shape: str):
        """Choose the drawing shape (``rect`` or ``line``)."""
        self.draw_shape = shape

    # ------------------------------------------------------------------
    def cloneTemplate(self, item: QtWidgets.QGraphicsRectItem) -> HighlightItem:
        new_item = HighlightItem(item.rect(), self.current_highlight_color)
        new_item.deleted.connect(self.handleHighlightDeleted)
        new_item.page = self.current_page  # type: ignore[attr-defined]
        return new_item

    # ------------------------------------------------------------------
    def display_page(self, page_num: int):
        if not self.doc or page_num < 0 or page_num >= self.doc.page_count:
            return
        if hasattr(self, "_pixmap_item") and self._pixmap_item:
            self._scene.removeItem(self._pixmap_item)  # type: ignore[attr-defined]
        page = self.doc.load_page(page_num)
        pix = page.get_pixmap(matrix=fitz.Matrix(2, 2))
        img = QtGui.QImage(
            pix.samples, pix.width, pix.height, pix.stride, QtGui.QImage.Format_RGB888
        )
        pixmap = QtGui.QPixmap.fromImage(img)
        self._pixmap_item = self._scene.addPixmap(pixmap)  # type: ignore[attr-defined]
        self._pixmap_item.setZValue(-10)  # type: ignore[attr-defined]
        self.setSceneRect(QtCore.QRectF(pixmap.rect()))
        self.current_page = page_num

    # ------------------------------------------------------------------
    def load_pdf(self, pdf_path: str):
        """Load ``pdf_path`` without holding a filesystem lock."""
        try:
            with open(pdf_path, "rb") as fh:
                data = fh.read()
<<<<<<< HEAD
            # store for later exports
            self.pdf_bytes = data
=======
>>>>>>> ddef7153
            # open from memory so the original file isn't locked
            self.doc = fitz.open(stream=data, filetype="pdf")
        except Exception as e:
            QtWidgets.QMessageBox.warning(self, "Error", f"Failed to open PDF:\n{e}")
            return
        self._scene.clear()
        if self.doc.page_count:
            self.display_page(0)

    # ------------------------------------------------------------------
    # zoom with wheel ---------------------------------------------------
    def wheelEvent(self, event: QtGui.QWheelEvent):
        z_in, z_out = 1.25, 1 / 1.25
        self.scale(z_in if event.angleDelta().y() > 0 else z_out, z_in if event.angleDelta().y() > 0 else z_out)
        event.accept()

    # ------------------------------------------------------------------
    # fix ghost‑rectangle during keyboard pan --------------------------
    def scrollContentsBy(self, dx: int, dy: int):
        super().scrollContentsBy(dx, dy)
        if self.template_item:
            self.viewport().update()

    # ------------------------------------------------------------------
    def mousePressEvent(self, event: QtGui.QMouseEvent):
        if self.moving_item:
            if event.button() == QtCore.Qt.LeftButton:
                if self.current_takeoff is not None:
                    self.current_takeoff["highlights"].append(self.moving_item)
                    self.stampDropped.emit(self.moving_item)
                self.moving_item = None
                return
            elif event.button() == QtCore.Qt.RightButton:
                self._scene.removeItem(self.moving_item)
                self.highlightDeleted.emit(self.moving_item)
                self.moving_item = None
                return

        if self.draw_mode and event.button() == QtCore.Qt.RightButton:
            if isinstance(self.itemAt(event.pos()), HighlightItem):
                super().mousePressEvent(event)
            else:
                self.setDrawingMode(False)
            return

        if self.draw_mode and event.button() == QtCore.Qt.LeftButton:
            if not self.template_defined:
                self.drawing = True
                self.start_point = self.mapToScene(event.pos())
                if self.draw_shape == "rect":
                    self.template_item = QtWidgets.QGraphicsRectItem(
                        QtCore.QRectF(self.start_point, self.start_point)
                    )
                    self.template_item.setBrush(QtGui.QBrush(self.current_highlight_color))
                    self.template_item.setPen(QtGui.QPen(QtCore.Qt.NoPen))
                    self._scene.addItem(self.template_item)
                else:
                    pen = QtGui.QPen(self.current_highlight_color, 2)
                    self.template_item = QtWidgets.QGraphicsLineItem(
                        QtCore.QLineF(self.start_point, self.start_point)
                    )
                    self.template_item.setPen(pen)
                    self._scene.addItem(self.template_item)
                return
            else:
                if self.draw_shape == "rect":
                    stamped = self.cloneTemplate(self.template_item)  # type: ignore
                    stamped.setRect(self.template_item.rect())  # type: ignore
                else:
                    line = self.template_item.line()  # type: ignore
                    stamped = LineItem(line, self.current_highlight_color)
                    stamped.page = self.current_page
                self._scene.addItem(stamped)
                self.stampDropped.emit(stamped)
                return

        super().mousePressEvent(event)

    # ------------------------------------------------------------------
    def mouseMoveEvent(self, event: QtGui.QMouseEvent):
        if self.moving_item:
            return super().mouseMoveEvent(event)

        if self.draw_mode and self.drawing and self.template_item:
            p = self.mapToScene(event.pos())
            if self.draw_shape == "rect":
                self.template_item.setRect(QtCore.QRectF(self.start_point, p).normalized())
            else:
                line = QtCore.QLineF(self.start_point, p)
                self.template_item.setLine(line)  # type: ignore
            return

        if self.draw_mode and self.template_defined and not self.drawing and self.template_item:
            p = self.mapToScene(event.pos())
            if self.draw_shape == "rect":
                size = self.template_item.rect().size()
                self.template_item.setRect(QtCore.QRectF(p, size))
            else:
                line = self.template_item.line()  # type: ignore
                delta = line.p2() - line.p1()
                self.template_item.setLine(QtCore.QLineF(p, p + delta))  # type: ignore
            return

        super().mouseMoveEvent(event)

    # ------------------------------------------------------------------
    def mouseReleaseEvent(self, event: QtGui.QMouseEvent):
        if self.draw_mode and event.button() == QtCore.Qt.LeftButton and self.drawing:
            self.drawing = False
            self.template_defined = True
            if self.draw_shape == "rect":
                stamped = self.cloneTemplate(self.template_item)  # type: ignore
                stamped.setRect(self.template_item.rect())  # type: ignore
            else:
                line = self.template_item.line()  # type: ignore
                stamped = LineItem(line, self.current_highlight_color)
                stamped.page = self.current_page
            self._scene.addItem(stamped)
            self.stampDropped.emit(stamped)
            return
        super().mouseReleaseEvent(event)

    # ------------------------------------------------------------------
    def startMovingItem(self, item):
        self.setDrawingMode(True)
        self.template_defined = True
        self.drawing = False
        if self.template_item and self.template_item is not item and self.template_item.scene():
            self._scene.removeItem(self.template_item)
        self.template_item = item
        if isinstance(item, HighlightItem):
            self.current_highlight_color = item._color
            self.draw_shape = "rect"
        elif isinstance(item, LineItem):
            pen = item.pen()
            self.current_highlight_color = pen.color()
            self.draw_shape = "line"
        self.moving_item = None

    # ------------------------------------------------------------------
    def handleHighlightDeleted(self, item):
        if self.current_takeoff and item in self.current_takeoff["highlights"]:
            self.current_takeoff["highlights"].remove(item)
<|MERGE_RESOLUTION|>--- conflicted
+++ resolved
@@ -147,11 +147,9 @@
         try:
             with open(pdf_path, "rb") as fh:
                 data = fh.read()
-<<<<<<< HEAD
             # store for later exports
             self.pdf_bytes = data
-=======
->>>>>>> ddef7153
+
             # open from memory so the original file isn't locked
             self.doc = fitz.open(stream=data, filetype="pdf")
         except Exception as e:
